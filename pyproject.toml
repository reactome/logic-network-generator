[tool.poetry]
name = "mp-biopath-pathway-generator"
version = "0.1.0"
description = "Generator of pairwise interaction files from Reactome Graph database"
authors = ["Adam Wright <adam.wright@wormbase.org>"]
license = "Apache 2.0"
readme = "README.md"

[tool.poetry.dependencies]
python = "^3.9"
py2neo = "^2021.2.4"
pandas = "^2.2.0"
numpy = "^1.26.3"
pyarrow = "^15.0.0"
<<<<<<< HEAD
mypy = "^0.910"
=======
scipy = "^1.12.0"
>>>>>>> 0b2450ac

[tool.poetry.dev-dependencies]
flake8 = "^7.0.0"
flake8-mypy = "^22.0"

[build-system]
requires = ["poetry-core"]
build-backend = "poetry.core.masonry.api"
<|MERGE_RESOLUTION|>--- conflicted
+++ resolved
@@ -12,11 +12,8 @@
 pandas = "^2.2.0"
 numpy = "^1.26.3"
 pyarrow = "^15.0.0"
-<<<<<<< HEAD
 mypy = "^0.910"
-=======
 scipy = "^1.12.0"
->>>>>>> 0b2450ac
 
 [tool.poetry.dev-dependencies]
 flake8 = "^7.0.0"
