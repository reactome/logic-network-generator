--- conflicted
+++ resolved
@@ -1,66 +1,33 @@
 import pandas as pd
-<<<<<<< HEAD
-import pprint
-from typing import Any
-=======
->>>>>>> 0b2450ac
-
 from src.argument_parser import logger
+from typing import Any, Dict, DataFrame
 
 
-<<<<<<< HEAD
+def create_pathway_pi(
+    decomposed_uid_mapping: DataFrame,
+    reaction_connections: DataFrame,
+    best_matches: Any
+) -> DataFrame:
+    """
+    Create pathway_pi DataFrame based on decomposed_uid_mapping, reaction_connections, and best_matches.
 
-def create_pathway_pi_df(reaction_inputs_and_outputs_df: pd.DataFrame, reaction_connections_df: pd.DataFrame) -> pd.DataFrame:
-    logger.debug("Adding reaction pairs to pathway_pi_df")
-=======
-def create_pathway_pi(decomposed_uid_mapping, reaction_connections, best_matches):
+    Args:
+        decomposed_uid_mapping (DataFrame): DataFrame containing decomposed UID mapping.
+        reaction_connections (DataFrame): DataFrame containing reaction connections.
+        best_matches (Any): Data representing best matches.
+
+    Returns:
+        DataFrame: The created pathway_pi DataFrame.
+    """
     logger.debug("Adding reaction pairs to pathway_pi")
->>>>>>> 0b2450ac
 
-    columns = {
+    columns: Dict[str, pd.Series] = {
         "parent_id": pd.Series(dtype='str'),
         "child_id": pd.Series(dtype='str'),
         "pos_neg": pd.Series(dtype='str'),
         "and_or": pd.Series(dtype='str'),
     }
-<<<<<<< HEAD
-    pathway_pi_df: pd.DataFrame = pd.DataFrame(columns)
-
-    for idx, reaction_connection in reaction_connections_df.iterrows():
-        parent_reaction_id: int = reaction_connection['parent_reaction_id']
-        child_reaction_id: int = reaction_connection['child_reaction_id']
-
-        parent_inputs = reaction_inputs_and_outputs_df[
-            (reaction_inputs_and_outputs_df['reaction_id'] == parent_reaction_id)
-            & (reaction_inputs_and_outputs_df['input_or_output'] == 'input')
-        ]['decomposed_entity_id'].values
-
-        child_outputs = reaction_inputs_and_outputs_df[
-            (reaction_inputs_and_outputs_df['reaction_id'] == child_reaction_id)
-            & (reaction_inputs_and_outputs_df['input_or_output'] == 'output')
-        ]['decomposed_entity_id'].values
-
-        common_ids = set(parent_inputs) & set(child_outputs)
-        unmatched_inputs = set(parent_inputs) - common_ids
-        unmatched_outputs = set(child_outputs) - common_ids
-
-        row: Any = {
-            "parent_id": reaction_connection['parent_reaction_id'],
-            "parent_reaction_id": parent_reaction_id,
-            "parent_decomposed_reaction_id": reaction_connection['parent_decomposed_reaction_id'],
-            "child_id": reaction_connection['child_reaction_id'],
-            "child_reaction_id": child_reaction_id,
-            "child_decomposed_reaction_id": reaction_connection['child_decomposed_reaction_id'],
-            "common_ids": '-'.join(map(str, sorted(list(common_ids)))),
-            "unmatched_inputs": '-'.join(map(str, sorted(list(unmatched_inputs)))),
-            "unmatched_outputs": '-'.join(map(str, sorted(list(unmatched_outputs))))
-        }
-
-        pathway_pi_df = pathway_pi_df.append(row, ignore_index=True)
-
-    return pathway_pi_df
-=======
-    pathway_pi = pd.DataFrame(columns)
+    pathway_pi: DataFrame = pd.DataFrame(columns)
 
     print(reaction_connections)
 
@@ -80,5 +47,4 @@
         print(child_rows)
         print(best_matches)
 
-    return pathway_pi
->>>>>>> 0b2450ac
+    return pathway_pi